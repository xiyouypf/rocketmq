/**
 * Licensed to the Apache Software Foundation (ASF) under one or more
 * contributor license agreements.  See the NOTICE file distributed with
 * this work for additional information regarding copyright ownership.
 * The ASF licenses this file to You under the Apache License, Version 2.0
 * (the "License"); you may not use this file except in compliance with
 * the License.  You may obtain a copy of the License at
 *
 * http://www.apache.org/licenses/LICENSE-2.0
 *
 * Unless required by applicable law or agreed to in writing, software
 * distributed under the License is distributed on an "AS IS" BASIS,
 * WITHOUT WARRANTIES OR CONDITIONS OF ANY KIND, either express or implied.
 * See the License for the specific language governing permissions and
 * limitations under the License.
 */
package com.alibaba.rocketmq.store;

import com.alibaba.rocketmq.common.ServiceThread;
import com.alibaba.rocketmq.common.constant.LoggerName;
import org.slf4j.Logger;
import org.slf4j.LoggerFactory;

import java.text.MessageFormat;
import java.util.HashMap;
import java.util.LinkedList;
import java.util.Map;
import java.util.concurrent.ConcurrentHashMap;
import java.util.concurrent.atomic.AtomicLong;
import java.util.concurrent.locks.ReentrantLock;


/**
 * @author shijia.wxr
 */
public class StoreStatsService extends ServiceThread {
    private static final Logger log = LoggerFactory.getLogger(LoggerName.StoreLoggerName);

    private static final int FrequencyOfSampling = 1000;

    private static final int MaxRecordsOfSampling = 60 * 10;
    private static final String[] PutMessageEntireTimeMaxDesc = new String[]{
            "[<=0ms]", // 0
            "[0~10ms]", // 1
            "[10~50ms]", // 2
            "[50~100ms]", // 3
            "[100~200ms]", // 4
            "[200~500ms]", // 5
            "[500ms~1s]", // 6
            "[1~2s]", // 7
            "[2~3s]", // 8
            "[3~4s]", // 9
            "[4~5s]", // 10
            "[5~10s]", // 11
            "[10s~]", // 12
    };

    private static int PrintTPSInterval = 60 * 1;

    private final AtomicLong putMessageFailedTimes = new AtomicLong(0);

    private final Map<String, AtomicLong> putMessageTopicTimesTotal =
            new ConcurrentHashMap<String, AtomicLong>(128);
    private final Map<String, AtomicLong> putMessageTopicSizeTotal =
            new ConcurrentHashMap<String, AtomicLong>(128);

    private final AtomicLong getMessageTimesTotalFound = new AtomicLong(0);
    private final AtomicLong getMessageTransferedMsgCount = new AtomicLong(0);
    private final AtomicLong getMessageTimesTotalMiss = new AtomicLong(0);
    private final LinkedList<CallSnapshot> putTimesList = new LinkedList<CallSnapshot>();

    private final LinkedList<CallSnapshot> getTimesFoundList = new LinkedList<CallSnapshot>();
    private final LinkedList<CallSnapshot> getTimesMissList = new LinkedList<CallSnapshot>();
    private final LinkedList<CallSnapshot> transferedMsgCountList = new LinkedList<CallSnapshot>();
    private volatile AtomicLong[] putMessageDistributeTime;
    private long messageStoreBootTimestamp = System.currentTimeMillis();
    private volatile long putMessageEntireTimeMax = 0;
    private volatile long getMessageEntireTimeMax = 0;
    // for putMessageEntireTimeMax
    private ReentrantLock lockPut = new ReentrantLock();
    // for getMessageEntireTimeMax
    private ReentrantLock lockGet = new ReentrantLock();

    private volatile long dispatchMaxBuffer = 0;

    private ReentrantLock lockSampling = new ReentrantLock();
    private long lastPrintTimestamp = System.currentTimeMillis();


    public StoreStatsService() {
        this.initPutMessageDistributeTime();
    }

    private AtomicLong[] initPutMessageDistributeTime() {
        AtomicLong[] next = new AtomicLong[13];
        for (int i = 0; i < next.length; i++) {
            next[i] = new AtomicLong(0);
        }

        AtomicLong[] old = this.putMessageDistributeTime;

        this.putMessageDistributeTime = next;

        return old;
    }

    public long getPutMessageEntireTimeMax() {
        return putMessageEntireTimeMax;
    }

    public void setPutMessageEntireTimeMax(long value) {
        final AtomicLong[] times = this.putMessageDistributeTime;

        if (null == times) return;

        // us
        if (value <= 0) {
            times[0].incrementAndGet();
        } else if (value < 10) {
            times[1].incrementAndGet();
<<<<<<< HEAD
        }
        else if (value < 50) {
            times[2].incrementAndGet();
        }
        else if (value < 100) {
            times[3].incrementAndGet();
        }
        else if (value < 200) {
=======
        } else if (value < 100) {
            times[2].incrementAndGet();
        } else if (value < 500) {
            times[3].incrementAndGet();
        } else if (value < 1000) {
>>>>>>> e3f3cdd2
            times[4].incrementAndGet();
        }
        else if (value < 500) {
            times[5].incrementAndGet();
        }
        else if (value < 1000) {
            times[6].incrementAndGet();
        }
        // 2s
        else if (value < 2000) {
            times[7].incrementAndGet();
        }
        // 3s
        else if (value < 3000) {
            times[8].incrementAndGet();
        }
        // 4s
        else if (value < 4000) {
            times[9].incrementAndGet();
        }
        // 5s
        else if (value < 5000) {
            times[10].incrementAndGet();
        }
        // 10s
        else if (value < 10000) {
<<<<<<< HEAD
            times[11].incrementAndGet();
        }

        else {
            times[12].incrementAndGet();
=======
            times[9].incrementAndGet();
        } else {
            times[10].incrementAndGet();
>>>>>>> e3f3cdd2
        }

        if (value > this.putMessageEntireTimeMax) {
            this.lockPut.lock();
            this.putMessageEntireTimeMax =
                    value > this.putMessageEntireTimeMax ? value : this.putMessageEntireTimeMax;
            this.lockPut.unlock();
        }
    }


    public long getGetMessageEntireTimeMax() {
        return getMessageEntireTimeMax;
    }


    public void setGetMessageEntireTimeMax(long value) {
        if (value > this.getMessageEntireTimeMax) {
            this.lockGet.lock();
            this.getMessageEntireTimeMax =
                    value > this.getMessageEntireTimeMax ? value : this.getMessageEntireTimeMax;
            this.lockGet.unlock();
        }
    }


    public long getDispatchMaxBuffer() {
        return dispatchMaxBuffer;
    }


    public void setDispatchMaxBuffer(long value) {
        this.dispatchMaxBuffer = value > this.dispatchMaxBuffer ? value : this.dispatchMaxBuffer;
    }


    @Override
    public String toString() {
        final StringBuilder sb = new StringBuilder(1024);
        Long totalTimes = getPutMessageTimesTotal();
        if (0 == totalTimes) {
            totalTimes = 1L;
        }

        sb.append("\truntime: " + this.getFormatRuntime() + "\r\n");
        sb.append("\tputMessageEntireTimeMax: " + this.putMessageEntireTimeMax + "\r\n");
        sb.append("\tputMessageTimesTotal: " + totalTimes + "\r\n");
        sb.append("\tputMessageSizeTotal: " + this.getPutMessageSizeTotal() + "\r\n");
        sb.append("\tputMessageDistributeTime: " + this.getPutMessageDistributeTimeStringInfo(totalTimes)
                + "\r\n");
        sb.append("\tputMessageAverageSize: " + (this.getPutMessageSizeTotal() / totalTimes.doubleValue())
                + "\r\n");
        sb.append("\tdispatchMaxBuffer: " + this.dispatchMaxBuffer + "\r\n");
        sb.append("\tgetMessageEntireTimeMax: " + this.getMessageEntireTimeMax + "\r\n");
        sb.append("\tputTps: " + this.getPutTps() + "\r\n");
        sb.append("\tgetFoundTps: " + this.getGetFoundTps() + "\r\n");
        sb.append("\tgetMissTps: " + this.getGetMissTps() + "\r\n");
        sb.append("\tgetTotalTps: " + this.getGetTotalTps() + "\r\n");
        sb.append("\tgetTransferedTps: " + this.getGetTransferedTps() + "\r\n");
        return sb.toString();
    }

    public long getPutMessageTimesTotal() {
        long rs = 0;
        for (AtomicLong data : putMessageTopicTimesTotal.values()) {
            rs += data.get();
        }
        return rs;
    }

    private String getFormatRuntime() {
        final long MILLISECOND = 1;
        final long SECOND = 1000 * MILLISECOND;
        final long MINUTE = 60 * SECOND;
        final long HOUR = 60 * MINUTE;
        final long DAY = 24 * HOUR;
        final MessageFormat TIME = new MessageFormat("[ {0} days, {1} hours, {2} minutes, {3} seconds ]");

        long time = System.currentTimeMillis() - this.messageStoreBootTimestamp;
        long days = time / DAY;
        long hours = (time % DAY) / HOUR;
        long minutes = (time % HOUR) / MINUTE;
        long seconds = (time % MINUTE) / SECOND;
        return TIME.format(new Long[]{days, hours, minutes, seconds});
    }

    public long getPutMessageSizeTotal() {
        long rs = 0;
        for (AtomicLong data : putMessageTopicSizeTotal.values()) {
            rs += data.get();
        }
        return rs;
    }

    private String getPutMessageDistributeTimeStringInfo(Long total) {
        return this.putMessageDistributeTimeToString();
    }

    private String getPutTps() {
        StringBuilder sb = new StringBuilder();

        sb.append(this.getPutTps(10));
        sb.append(" ");


        sb.append(this.getPutTps(60));
        sb.append(" ");


        sb.append(this.getPutTps(600));

        return sb.toString();
    }

    private String getGetFoundTps() {
        StringBuilder sb = new StringBuilder();

        sb.append(this.getGetFoundTps(10));
        sb.append(" ");


        sb.append(this.getGetFoundTps(60));
        sb.append(" ");


        sb.append(this.getGetFoundTps(600));

        return sb.toString();
    }

    private String getGetMissTps() {
        StringBuilder sb = new StringBuilder();

        sb.append(this.getGetMissTps(10));
        sb.append(" ");


        sb.append(this.getGetMissTps(60));
        sb.append(" ");


        sb.append(this.getGetMissTps(600));

        return sb.toString();
    }

    private String getGetTotalTps() {
        StringBuilder sb = new StringBuilder();

        sb.append(this.getGetTotalTps(10));
        sb.append(" ");


        sb.append(this.getGetTotalTps(60));
        sb.append(" ");


        sb.append(this.getGetTotalTps(600));

        return sb.toString();
    }

    private String getGetTransferedTps() {
        StringBuilder sb = new StringBuilder();

        sb.append(this.getGetTransferedTps(10));
        sb.append(" ");


        sb.append(this.getGetTransferedTps(60));
        sb.append(" ");


        sb.append(this.getGetTransferedTps(600));

        return sb.toString();
    }

    private String putMessageDistributeTimeToString() {
        final AtomicLong[] times = this.putMessageDistributeTime;
        if (null == times) return null;

        final StringBuilder sb = new StringBuilder();
        for (int i = 0; i < times.length; i++) {
            long value = times[i].get();
            sb.append(String.format("%s:%d", PutMessageEntireTimeMaxDesc[i], value));
            sb.append(" ");
        }

        return sb.toString();
    }

    private String getPutTps(int time) {
        String result = "";
        this.lockSampling.lock();
        try {
            CallSnapshot last = this.putTimesList.getLast();

            if (this.putTimesList.size() > time) {
                CallSnapshot lastBefore = this.putTimesList.get(this.putTimesList.size() - (time + 1));
                result += CallSnapshot.getTPS(lastBefore, last);
            }

        } finally {
            this.lockSampling.unlock();
        }
        return result;
    }

    private String getGetFoundTps(int time) {
        String result = "";
        this.lockSampling.lock();
        try {
            CallSnapshot last = this.getTimesFoundList.getLast();

            if (this.getTimesFoundList.size() > time) {
                CallSnapshot lastBefore =
                        this.getTimesFoundList.get(this.getTimesFoundList.size() - (time + 1));
                result += CallSnapshot.getTPS(lastBefore, last);
            }
        } finally {
            this.lockSampling.unlock();
        }

        return result;
    }

    private String getGetMissTps(int time) {
        String result = "";
        this.lockSampling.lock();
        try {
            CallSnapshot last = this.getTimesMissList.getLast();

            if (this.getTimesMissList.size() > time) {
                CallSnapshot lastBefore =
                        this.getTimesMissList.get(this.getTimesMissList.size() - (time + 1));
                result += CallSnapshot.getTPS(lastBefore, last);
            }

        } finally {
            this.lockSampling.unlock();
        }

        return result;
    }

    private String getGetTotalTps(int time) {
        this.lockSampling.lock();
        double found = 0;
        double miss = 0;
        try {
            {
                CallSnapshot last = this.getTimesFoundList.getLast();

                if (this.getTimesFoundList.size() > time) {
                    CallSnapshot lastBefore =
                            this.getTimesFoundList.get(this.getTimesFoundList.size() - (time + 1));
                    found = CallSnapshot.getTPS(lastBefore, last);
                }
            }
            {
                CallSnapshot last = this.getTimesMissList.getLast();

                if (this.getTimesMissList.size() > time) {
                    CallSnapshot lastBefore =
                            this.getTimesMissList.get(this.getTimesMissList.size() - (time + 1));
                    miss = CallSnapshot.getTPS(lastBefore, last);
                }
            }

        } finally {
            this.lockSampling.unlock();
        }

        return Double.toString(found + miss);
    }

    private String getGetTransferedTps(int time) {
        String result = "";
        this.lockSampling.lock();
        try {
            CallSnapshot last = this.transferedMsgCountList.getLast();

            if (this.transferedMsgCountList.size() > time) {
                CallSnapshot lastBefore =
                        this.transferedMsgCountList.get(this.transferedMsgCountList.size() - (time + 1));
                result += CallSnapshot.getTPS(lastBefore, last);
            }

        } finally {
            this.lockSampling.unlock();
        }

        return result;
    }

    public HashMap<String, String> getRuntimeInfo() {
        HashMap<String, String> result = new HashMap<String, String>(64);

        Long totalTimes = getPutMessageTimesTotal();
        if (0 == totalTimes) {
            totalTimes = 1L;
        }

        result.put("bootTimestamp", String.valueOf(this.messageStoreBootTimestamp));
        result.put("runtime", this.getFormatRuntime());
        result.put("putMessageEntireTimeMax", String.valueOf(this.putMessageEntireTimeMax));
        result.put("putMessageTimesTotal", String.valueOf(totalTimes));
        result.put("putMessageSizeTotal", String.valueOf(this.getPutMessageSizeTotal()));
        result.put("putMessageDistributeTime",
                String.valueOf(this.getPutMessageDistributeTimeStringInfo(totalTimes)));
        result.put("putMessageAverageSize",
                String.valueOf((this.getPutMessageSizeTotal() / totalTimes.doubleValue())));
        result.put("dispatchMaxBuffer", String.valueOf(this.dispatchMaxBuffer));
        result.put("getMessageEntireTimeMax", String.valueOf(this.getMessageEntireTimeMax));
        result.put("putTps", String.valueOf(this.getPutTps()));
        result.put("getFoundTps", String.valueOf(this.getGetFoundTps()));
        result.put("getMissTps", String.valueOf(this.getGetMissTps()));
        result.put("getTotalTps", String.valueOf(this.getGetTotalTps()));
        result.put("getTransferedTps", String.valueOf(this.getGetTransferedTps()));

        return result;
    }

    public void run() {
        log.info(this.getServiceName() + " service started");

        while (!this.isStoped()) {
            try {
                this.waitForRunning(FrequencyOfSampling);

                this.sampling();

                this.printTps();
            } catch (Exception e) {
                log.warn(this.getServiceName() + " service has exception. ", e);
            }
        }

        log.info(this.getServiceName() + " service end");
    }

    @Override
    public String getServiceName() {
        return StoreStatsService.class.getSimpleName();
    }

    private void sampling() {
        this.lockSampling.lock();
        try {
            this.putTimesList.add(new CallSnapshot(System.currentTimeMillis(), getPutMessageTimesTotal()));
            if (this.putTimesList.size() > (MaxRecordsOfSampling + 1)) {
                this.putTimesList.removeFirst();
            }

            this.getTimesFoundList.add(new CallSnapshot(System.currentTimeMillis(),
                    this.getMessageTimesTotalFound.get()));
            if (this.getTimesFoundList.size() > (MaxRecordsOfSampling + 1)) {
                this.getTimesFoundList.removeFirst();
            }

            this.getTimesMissList.add(new CallSnapshot(System.currentTimeMillis(),
                    this.getMessageTimesTotalMiss.get()));
            if (this.getTimesMissList.size() > (MaxRecordsOfSampling + 1)) {
                this.getTimesMissList.removeFirst();
            }

            this.transferedMsgCountList.add(new CallSnapshot(System.currentTimeMillis(),
                    this.getMessageTransferedMsgCount.get()));
            if (this.transferedMsgCountList.size() > (MaxRecordsOfSampling + 1)) {
                this.transferedMsgCountList.removeFirst();
            }

        } finally {
            this.lockSampling.unlock();
        }
    }

    private void printTps() {
        if (System.currentTimeMillis() > (this.lastPrintTimestamp + PrintTPSInterval * 1000)) {
            this.lastPrintTimestamp = System.currentTimeMillis();

            log.info("[STORETPS] put_tps {} get_found_tps {} get_miss_tps {} get_transfered_tps {}" //
                    , this.getPutTps(PrintTPSInterval) //
                    , this.getGetFoundTps(PrintTPSInterval) //
                    , this.getGetMissTps(PrintTPSInterval) //
                    , this.getGetTransferedTps(PrintTPSInterval)
            );

            final AtomicLong[] times = this.initPutMessageDistributeTime();
            if (null == times) return;

            final StringBuilder sb = new StringBuilder();
            long totalPut = 0;
            for (int i = 0; i < times.length; i++) {
                long value = times[i].get();
                totalPut += value;
                sb.append(String.format("%s:%d", PutMessageEntireTimeMaxDesc[i], value));
                sb.append(" ");
            }

            log.info("[PAGECACHERT] TotalPut {}, PutMessageDistributeTime {}", totalPut, sb.toString());
        }
    }

    public AtomicLong getGetMessageTimesTotalFound() {
        return getMessageTimesTotalFound;
    }


    public AtomicLong getGetMessageTimesTotalMiss() {
        return getMessageTimesTotalMiss;
    }


    public AtomicLong getGetMessageTransferedMsgCount() {
        return getMessageTransferedMsgCount;
    }


    public AtomicLong getPutMessageFailedTimes() {
        return putMessageFailedTimes;
    }


    public AtomicLong getSinglePutMessageTopicSizeTotal(String topic) {
        AtomicLong rs = putMessageTopicSizeTotal.get(topic);
        if (null == rs) {
            rs = new AtomicLong(0);
            putMessageTopicSizeTotal.put(topic, rs);
        }
        return rs;
    }


    public AtomicLong getSinglePutMessageTopicTimesTotal(String topic) {
        AtomicLong rs = putMessageTopicTimesTotal.get(topic);
        if (null == rs) {
            rs = new AtomicLong(0);
            putMessageTopicTimesTotal.put(topic, rs);
        }
        return rs;
    }


    public Map<String, AtomicLong> getPutMessageTopicTimesTotal() {
        return putMessageTopicTimesTotal;
    }


    public Map<String, AtomicLong> getPutMessageTopicSizeTotal() {
        return putMessageTopicSizeTotal;
    }

    static class CallSnapshot {
        public final long timestamp;
        public final long callTimesTotal;


        public CallSnapshot(long timestamp, long callTimesTotal) {
            this.timestamp = timestamp;
            this.callTimesTotal = callTimesTotal;
        }


        public static double getTPS(final CallSnapshot begin, final CallSnapshot end) {
            long total = end.callTimesTotal - begin.callTimesTotal;
            Long time = end.timestamp - begin.timestamp;

            double tps = total / time.doubleValue();

            return tps * 1000;
        }
    }
}<|MERGE_RESOLUTION|>--- conflicted
+++ resolved
@@ -6,7 +6,7 @@
  * (the "License"); you may not use this file except in compliance with
  * the License.  You may obtain a copy of the License at
  *
- * http://www.apache.org/licenses/LICENSE-2.0
+ *     http://www.apache.org/licenses/LICENSE-2.0
  *
  * Unless required by applicable law or agreed to in writing, software
  * distributed under the License is distributed on an "AS IS" BASIS,
@@ -116,9 +116,9 @@
         // us
         if (value <= 0) {
             times[0].incrementAndGet();
-        } else if (value < 10) {
+        }
+        else if (value < 10) {
             times[1].incrementAndGet();
-<<<<<<< HEAD
         }
         else if (value < 50) {
             times[2].incrementAndGet();
@@ -127,13 +127,6 @@
             times[3].incrementAndGet();
         }
         else if (value < 200) {
-=======
-        } else if (value < 100) {
-            times[2].incrementAndGet();
-        } else if (value < 500) {
-            times[3].incrementAndGet();
-        } else if (value < 1000) {
->>>>>>> e3f3cdd2
             times[4].incrementAndGet();
         }
         else if (value < 500) {
@@ -160,17 +153,9 @@
         }
         // 10s
         else if (value < 10000) {
-<<<<<<< HEAD
             times[11].incrementAndGet();
-        }
-
-        else {
+        } else {
             times[12].incrementAndGet();
-=======
-            times[9].incrementAndGet();
-        } else {
-            times[10].incrementAndGet();
->>>>>>> e3f3cdd2
         }
 
         if (value > this.putMessageEntireTimeMax) {
